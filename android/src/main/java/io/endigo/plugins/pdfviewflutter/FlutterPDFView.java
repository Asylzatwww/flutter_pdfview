--- conflicted
+++ resolved
@@ -36,14 +36,7 @@
         methodChannel = new MethodChannel(messenger, "plugins.endigo.io/pdfview_" + id);
         methodChannel.setMethodCallHandler(this);
 
-<<<<<<< HEAD
         linkHandler = new PDFLinkHandler(context, pdfView, methodChannel, preventLinkNavigation);
-
-        if (params.containsKey("filePath")) {
-            String filePath = (String) params.get("filePath");
-=======
-        Constants.PRELOAD_OFFSET = 3;
->>>>>>> 97665365
 
         Configurator config = null;
         if (params.get("filePath") != null) {
@@ -55,8 +48,8 @@
           config = pdfView.fromBytes(data);
         }
 
-<<<<<<< HEAD
-            pdfView.fromUri(getURI(filePath))
+        if (config != null) {
+            config
                     .enableSwipe(getBoolean(params, "enableSwipe"))
                     .swipeHorizontal(getBoolean(params, "swipeHorizontal"))
                     .password(getString(params, "password"))
@@ -100,56 +93,6 @@
                     methodChannel.invokeMethod("onRender", args);
                 }
             }).enableDoubletap(true).defaultPage(getInt(params, "defaultPage")).load();
-=======
-        if (config != null) {
-            config
-                .enableSwipe(getBoolean(params, "enableSwipe"))
-                .swipeHorizontal(getBoolean(params, "swipeHorizontal"))
-                .password(getString(params,"password"))
-                .nightMode(getBoolean(params,"nightMode"))
-                .autoSpacing(getBoolean(params,"autoSpacing"))
-                .pageFling(getBoolean(params,"pageFling"))
-                .pageSnap(getBoolean(params,"pageSnap"))
-                .pageFitPolicy(getFitPolicy(params))
-//                .fitEachPage(getBoolean(params,"fitEachPage"))
-                .onPageChange(new OnPageChangeListener() {
-                    @Override
-                    public void onPageChanged(int page, int total) {
-                        Map<String, Object> args = new HashMap<>();
-                        args.put("page", page);
-                        args.put("total", total);
-                        methodChannel.invokeMethod("onPageChanged", args);
-                    }
-                })
-                .onError(new OnErrorListener() {
-                    @Override
-                    public void onError(Throwable t) {
-                        Map<String, Object> args = new HashMap<>();
-                        args.put("error", t.toString());
-                        methodChannel.invokeMethod("onError", args);
-                    }
-                })
-                .onPageError(new OnPageErrorListener() {
-                    @Override
-                    public void onPageError(int page, Throwable t) {
-                        Map<String, Object> args = new HashMap<>();
-                        args.put("page", page);
-                        args.put("error", t.toString());
-                        methodChannel.invokeMethod("onPageError", args);
-                    }
-                })
-                .onRender(new OnRenderListener() {
-                    @Override
-                    public void onInitiallyRendered(int pages) {
-                        Map<String, Object> args = new HashMap<>();
-                        args.put("pages", pages);
-                        methodChannel.invokeMethod("onRender", args);
-                    }
-                })
-                .enableDoubletap(true)
-                .defaultPage(getInt(params, "defaultPage"))
-                .load();
->>>>>>> 97665365
         }
     }
 
