--- conflicted
+++ resolved
@@ -41,12 +41,8 @@
 		34D0A332A2AD1C995D75EC4A /* Pods-Runner.debug.xcconfig */ = {isa = PBXFileReference; includeInIndex = 1; lastKnownFileType = text.xcconfig; name = "Pods-Runner.debug.xcconfig"; path = "Pods/Target Support Files/Pods-Runner/Pods-Runner.debug.xcconfig"; sourceTree = "<group>"; };
 		3B3967151E833CAA004F5970 /* AppFrameworkInfo.plist */ = {isa = PBXFileReference; fileEncoding = 4; lastKnownFileType = text.plist.xml; name = AppFrameworkInfo.plist; path = Flutter/AppFrameworkInfo.plist; sourceTree = "<group>"; };
 		3B80C3931E831B6300D905FE /* App.framework */ = {isa = PBXFileReference; lastKnownFileType = wrapper.framework; name = App.framework; path = Flutter/App.framework; sourceTree = "<group>"; };
-<<<<<<< HEAD
 		57B597BDC3005E6C981D39C3 /* Pods-Runner.profile.xcconfig */ = {isa = PBXFileReference; includeInIndex = 1; lastKnownFileType = text.xcconfig; name = "Pods-Runner.profile.xcconfig"; path = "Pods/Target Support Files/Pods-Runner/Pods-Runner.profile.xcconfig"; sourceTree = "<group>"; };
 		6F32331DE3BED50D22CCF4F3 /* Pods-Runner.release.xcconfig */ = {isa = PBXFileReference; includeInIndex = 1; lastKnownFileType = text.xcconfig; name = "Pods-Runner.release.xcconfig"; path = "Pods/Target Support Files/Pods-Runner/Pods-Runner.release.xcconfig"; sourceTree = "<group>"; };
-=======
-		44F9011CA761558E99168639 /* Pods-Runner.release.xcconfig */ = {isa = PBXFileReference; includeInIndex = 1; lastKnownFileType = text.xcconfig; name = "Pods-Runner.release.xcconfig"; path = "Pods/Target Support Files/Pods-Runner/Pods-Runner.release.xcconfig"; sourceTree = "<group>"; };
->>>>>>> a4f5c772
 		74858FAD1ED2DC5600515810 /* Runner-Bridging-Header.h */ = {isa = PBXFileReference; lastKnownFileType = sourcecode.c.h; path = "Runner-Bridging-Header.h"; sourceTree = "<group>"; };
 		74858FAE1ED2DC5600515810 /* AppDelegate.swift */ = {isa = PBXFileReference; fileEncoding = 4; lastKnownFileType = sourcecode.swift; path = AppDelegate.swift; sourceTree = "<group>"; };
 		7887D2693F5C45039BDB1DDE /* Pods-Runner.debug.xcconfig */ = {isa = PBXFileReference; includeInIndex = 1; lastKnownFileType = text.xcconfig; name = "Pods-Runner.debug.xcconfig"; path = "Pods/Target Support Files/Pods-Runner/Pods-Runner.debug.xcconfig"; sourceTree = "<group>"; };
@@ -80,15 +76,9 @@
 		63FFD4AF04FA17507DE0496F /* Pods */ = {
 			isa = PBXGroup;
 			children = (
-<<<<<<< HEAD
 				34D0A332A2AD1C995D75EC4A /* Pods-Runner.debug.xcconfig */,
 				6F32331DE3BED50D22CCF4F3 /* Pods-Runner.release.xcconfig */,
 				57B597BDC3005E6C981D39C3 /* Pods-Runner.profile.xcconfig */,
-=======
-				7887D2693F5C45039BDB1DDE /* Pods-Runner.debug.xcconfig */,
-				44F9011CA761558E99168639 /* Pods-Runner.release.xcconfig */,
-				7DCA7BE3ADFE094CADD0D291 /* Pods-Runner.profile.xcconfig */,
->>>>>>> a4f5c772
 			);
 			name = Pods;
 			sourceTree = "<group>";
@@ -285,13 +275,6 @@
 			files = (
 			);
 			inputPaths = (
-<<<<<<< HEAD
-=======
-				"${PODS_ROOT}/Target Support Files/Pods-Runner/Pods-Runner-frameworks.sh",
-				"${PODS_ROOT}/../.symlinks/flutter/ios/Flutter.framework",
-				"${BUILT_PRODUCTS_DIR}/flutter_pdfview/flutter_pdfview.framework",
-				"${BUILT_PRODUCTS_DIR}/path_provider/path_provider.framework",
->>>>>>> a4f5c772
 			);
 			name = "[CP] Embed Pods Frameworks";
 			outputPaths = (
